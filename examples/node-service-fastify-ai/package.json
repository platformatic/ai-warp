{
  "name": "@platformatic/warp-example",
  "private": true,
  "version": "0.0.1",
  "type": "module",
  "license": "Apache-2.0",
  "scripts": {
    "simulation": "node --env-file=.env --experimental-strip-types simulation.ts "
  },
  "author": "Platformatic Inc. <oss@platformatic.dev> (https://platformatic.dev)",
  "dependencies": {
    "@platformatic/ai-provider": "workspace:*",
<<<<<<< HEAD
    "@platformatic/ai-client": "workspace:*",
=======
    "@platformatic/fastify-ai": "workspace:*",
>>>>>>> b5d763e7
    "fastify": "^5.4.0",
    "pino": "^9.7.0",
    "undici": "^7.11.0"
  },
  "engines": {
    "node": ">=22.16.0"
  }
}<|MERGE_RESOLUTION|>--- conflicted
+++ resolved
@@ -10,11 +10,8 @@
   "author": "Platformatic Inc. <oss@platformatic.dev> (https://platformatic.dev)",
   "dependencies": {
     "@platformatic/ai-provider": "workspace:*",
-<<<<<<< HEAD
     "@platformatic/ai-client": "workspace:*",
-=======
     "@platformatic/fastify-ai": "workspace:*",
->>>>>>> b5d763e7
     "fastify": "^5.4.0",
     "pino": "^9.7.0",
     "undici": "^7.11.0"
