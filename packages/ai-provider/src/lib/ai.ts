--- conflicted
+++ resolved
@@ -531,11 +531,7 @@
           if (events.length > 0) {
             // Create a resumable stream from historical events
             const resumeStream = this.createResumeStream(events, sessionId)
-<<<<<<< HEAD
-            return resumeStream as unknown as AiStreamResponse
-=======
             return resumeStream as AiStreamResponse
->>>>>>> 04e3ef94
           } else {
             this.logger.debug({ resumeFromEventId, sessionId }, 'No events found for resume, continuing with normal request')
           }
@@ -915,28 +911,16 @@
     return timeoutTransform
   }
 
-<<<<<<< HEAD
-  private createResumeStream (events: any[], sessionId: AiSessionId): ReadableStream {
-    let eventIndex = 0
-
-    const resumeStream = new ReadableStream({
-      start (controller) {
-=======
   private createResumeStream (events: any[], sessionId: AiSessionId): Readable {
     let eventIndex = 0
 
     const resumeStream = new Readable({
       read () {
->>>>>>> 04e3ef94
         // Process events sequentially with a small delay to simulate streaming
         const processNextEvent = () => {
           if (eventIndex >= events.length) {
             // All events processed
-<<<<<<< HEAD
-            controller.close()
-=======
             this.push(null)
->>>>>>> 04e3ef94
             return
           }
 
@@ -957,15 +941,9 @@
 
           // Format as Server-Sent Event
           const sseChunk = `event: ${eventType}\ndata: ${JSON.stringify(eventData)}\nid: ${event.eventId || createEventId()}\n\n`
-<<<<<<< HEAD
-          const encodedChunk = new TextEncoder().encode(sseChunk)
-
-          controller.enqueue(encodedChunk)
-=======
           const encodedChunk = Buffer.from(sseChunk, 'utf8')
 
           this.push(encodedChunk)
->>>>>>> 04e3ef94
 
           // Schedule next event with a small delay to simulate real streaming
           setTimeout(processNextEvent, 10)
@@ -977,11 +955,7 @@
     })
 
     // Attach sessionId to the resume stream
-<<<<<<< HEAD
-    ;(resumeStream as unknown as AiStreamResponse).sessionId = sessionId
-=======
     ;(resumeStream as any).sessionId = sessionId
->>>>>>> 04e3ef94
     return resumeStream
   }
 }
