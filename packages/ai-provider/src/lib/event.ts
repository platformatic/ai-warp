--- conflicted
+++ resolved
@@ -46,11 +46,7 @@
  * Encode an event to the Event Stream format
  * @see https://developer.mozilla.org/en-US/docs/Web/API/Server-sent_events/Using_server-sent_events#event_stream_format
  */
-<<<<<<< HEAD
 export function encodeEvent ({ id, event, data }: AiStreamEvent): Uint8Array {
-=======
-export function encodeEvent ({ event, data }: AiStreamEvent): Buffer {
->>>>>>> b5d763e7
   const jsonString = stringifyEventData(data)
   const eventString = `id: ${id}\nevent: ${event}\ndata: ${jsonString}\n\n`
 
